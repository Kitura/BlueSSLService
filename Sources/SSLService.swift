//
//  SSLService.swift
//  SSLService
//
//  Created by Bill Abt on 5/26/16.
//
//  Copyright © 2016 IBM. All rights reserved.
//
// 	Licensed under the Apache License, Version 2.0 (the "License");
// 	you may not use this file except in compliance with the License.
// 	You may obtain a copy of the License at
//
// 	http://www.apache.org/licenses/LICENSE-2.0
//
// 	Unless required by applicable law or agreed to in writing, software
// 	distributed under the License is distributed on an "AS IS" BASIS,
// 	WITHOUT WARRANTIES OR CONDITIONS OF ANY KIND, either express or implied.
// 	See the License for the specific language governing permissions and
// 	limitations under the License.
//

import Foundation
import Socket

#if os(Linux)
	import OpenSSL
#endif

// MARK: SSLService

///
/// SSL Service Plugin for Socket using OpenSSL
///
public class SSLService : SSLServiceDelegate {
	
	// MARK: Statics
	
	static var initialized: Bool 			= false
	
	// MARK: Constants
	
	let DEFAULT_VERIFY_DEPTH: Int32					= 2
	
	#if !os(Linux)
	
	let SecureTransportErrors: [OSStatus: String] 	= [
		errSecSuccess       : "errSecSuccess",
		errSSLNegotiation   : "errSSLNegotiation",
		errSecParam         : "errSecParam",
		errSSLClosedAbort   : "errSSLClosedAbort",
		errSecIO            : "errSecIO",
		errSSLWouldBlock    : "errSSLWouldBlock",
		errSSLPeerUnknownCA : "errSSLPeerUnknownCA",
		errSSLBadRecordMac  : "errSSLBadRecordMac",
		errSecAuthFailed    : "errSecAuthFailed",
		errSSLClosedGraceful: "errSSLClosedGraceful"
	]
	
	#endif
	
	// MARK: Typealiases
	
	#if os(Linux)
		typealias OSStatus = Int32
	#endif
	
	
	// MARK: Configuration
	
	///
	/// SSL Configuration
	///
	public struct Configuration {
		
		// MARK: Properties
		
		/// File name of CA certificate to be used.
		public private(set) var caCertificateFilePath: String? = nil
		
		/// Path to directory containing hashed CA's to be used.
		///	*Note:* `caCertificateDirPath` - All certificates in the specified directory **must** be hashed.
		public private(set) var caCertificateDirPath: String? = nil
		
		/// Path to the certificate file to be used.
		public private(set) var certificateFilePath: String? = nil
		
		/// Path to the key file to be used.
		public private(set) var keyFilePath: String? = nil
		
		/// Path to the certificate chain file (optional).
		public private(set) var certificateChainFilePath: String? = nil
		
		/// True if using `self-signed` certificates.
		public private(set) var certsAreSelfSigned = false
		
		#if os(Linux)
			/// Cipher suite to use. Defaults to `ALL:!ADH:!EXPORT56:RC4+RSA:+HIGH:+MEDIUM:+LOW:+SSLv2:+EXP:+eNULL`
			public var cipherSuite: String = "ALL:!ADH:!EXPORT56:RC4+RSA:+HIGH:+MEDIUM:+LOW:+SSLv2:+EXP:+eNULL"
		#else
			/// Cipher suite to use. Defaults to `14,13,2B,2F,2C,30,9E,9F,23,27,09,28,13,24,0A,14,67,33,6B,39,08,12,16,9C,9D,3C,3D,2F,35,0A`
			public var cipherSuite: String = "14,13,2B,2F,2C,30,9E,9F,23,27,09,28,13,24,0A,14,67,33,6B,39,08,12,16,9C,9D,3C,3D,2F,35,0A"
		#endif
		
		/// Password (if needed) typically used for PKCS12 files.
		public var password: String? = nil
		
		// MARK: Lifecycle
		
		///
		/// Initialize a configuration using a `CA Certificate` file.
		///
		/// - Parameters:
		///		- caCertificateFilePath:	Path to the PEM formatted CA certificate file.
		///		- certificateFilePath:		Path to the PEM formatted certificate file.
		///		- keyFilePath:				Path to the PEM formatted key file. If nil, `certificateFilePath` will be used.
		///		- selfSigned:				True if certs are `self-signed`, false otherwise. Defaults to true.
		///
		///	- Returns:	New Configuration instance.
		///
		public init(withCACertificateFilePath caCertificateFilePath: String?, usingCertificateFile certificateFilePath: String?, withKeyFile keyFilePath: String? = nil, usingSelfSignedCerts selfSigned: Bool = true) {
			
			self.certificateFilePath = certificateFilePath
			self.keyFilePath = keyFilePath ?? certificateFilePath
			self.certsAreSelfSigned = selfSigned
			self.caCertificateFilePath = caCertificateFilePath
		}
		
		///
		/// Initialize a configuration using a `CA Certificate` directory.
		///
		///	*Note:* `caCertificateDirPath` - All certificates in the specified directory **must** be hashed using the `OpenSSL Certificate Tool`.
		///
		/// - Parameters:
		///		- caCertificateDirPath:		Path to a directory containing CA certificates. *(see note above)*
		///		- certificateFilePath:		Path to the PEM formatted certificate file. If nil, `certificateFilePath` will be used.
		///		- keyFilePath:				Path to the PEM formatted key file (optional). If nil, `certificateFilePath` is used.
		///		- selfSigned:				True if certs are `self-signed`, false otherwise. Defaults to true.
		///
		///	- Returns:	New Configuration instance.
		///
		public init(withCACertificateDirectory caCertificateDirPath: String?, usingCertificateFile certificateFilePath: String?, withKeyFile keyFilePath: String? = nil, usingSelfSignedCerts selfSigned: Bool = true) {
			
			self.certificateFilePath = certificateFilePath
			self.keyFilePath = keyFilePath ?? certificateFilePath
			self.certsAreSelfSigned = selfSigned
			self.caCertificateDirPath = caCertificateDirPath
		}
		
		///
		/// Initialize a configuration using a `Certificate Chain File`.
		///
		/// *Note:* If using a certificate chain file, the certificates must be in PEM format and must be sorted starting with the subject's certificate (actual client or server certificate), followed by intermediate CA certificates if applicable, and ending at the highest level (root) CA.
		///
		/// - Parameters:
		///		- chainFilePath:			Path to the certificate chain file (optional). *(see note above)*
		///		- password:					Password for the chain file (optional).
		///		- selfSigned:				True if certs are `self-signed`, false otherwise. Defaults to true.
		///
		///	- Returns:	New Configuration instance.
		///
		public init(withChainFilePath chainFilePath: String? = nil, withPassword password: String? = nil, usingSelfSignedCerts selfSigned: Bool = true) {
			
			self.certificateChainFilePath = chainFilePath
			self.password = password
			self.certsAreSelfSigned = selfSigned
		}
	}
	
	// MARK: Properties
	
	// MARK: -- Public
	
	// MARK: --- Settable
	
	/// Verification Callback
	public var verifyCallback: ((_ service: SSLService) -> (Bool, String?))? = nil
	
	// MARK: --- Read Only
	
	/// SSL Configuration (Read only)
	public private(set) var configuration: Configuration
	
	/// True if setup as server, false if setup as client.
	public private(set) var isServer: Bool = true
	
	#if os(Linux)
	
		/// SSL Connection
		public private(set) var cSSL: UnsafeMutablePointer<SSL>? = nil
	
		/// SSL Method
		/// **Note:** We use `SSLv23` which causes negotiation of the highest available SSL/TLS version.
		public private(set) var method: UnsafePointer<SSL_METHOD>? = nil
	
		/// SSL Context
		public private(set) var context: UnsafeMutablePointer<SSL_CTX>? = nil
	
	#else
	
		/// Socket Pointer
		public private(set) var socketPtr = UnsafeMutablePointer<Int32>.allocate(capacity: 1)
	
		/// SSL Context
		public private(set) var context: SSLContext?
	
	#endif
	
	
	// MARK: Lifecycle
	
	///
	/// Initialize an SSLService instance.
	///
	/// - Parameter config:		Configuration to use.
	///
	/// - Returns: SSLService instance.
	///
	public init?(usingConfiguration config: Configuration) throws {
		
		// Store it...
		self.configuration = config
		
		// Validate the config...
		try self.validate(configuration: config)
	}
	
	///
	/// Clone an existing instance of SSLService.
	///
	/// - Parameter source:		The instance of SSLService to clone.
	///
	/// - Returns: New SSLService instance cloned from the provided instance.
	///
	private init?(with source: SSLService) throws {
		
		self.configuration = source.configuration
		
		// Validate the config...
		try self.validate(configuration: source.configuration)
		
		// Initialize as server...
		try self.initialize(asServer: true)
	}
	
	
	// MARK: SSLServiceDelegate Protocol
	
	///
	/// Initialize SSL Service
	///
	/// - Parameter asServer:	True for initializing a server, otherwise a client.
	///
	public func initialize(asServer: Bool) throws {
		
		self.isServer = asServer

		#if os(Linux)
			
			// Common initialization...
			// 	- We only do this once...
			if !SSLService.initialized {
				SSL_library_init()
				SSL_load_error_strings()
				OPENSSL_config(nil)
				OPENSSL_add_all_algorithms_conf()
				SSLService.initialized = true
			}
			
			// Server or client specific method determination...
			if isServer {
				
				self.method = SSLv23_server_method()
				
			} else {
				
				self.method = SSLv23_client_method()
			}
			
		#endif
		
		// Prepare the context...
		try self.prepareContext()
	}
	
	///
	/// Deinitialize SSL Service
	///
	public func deinitialize() {
		
		#if os(Linux)
			
			// Shutdown and then free SSL pointer...
			if self.cSSL != nil {
				SSL_shutdown(self.cSSL!)
				SSL_free(self.cSSL!)
			}
			
			// Now the context...
			if self.context != nil {
				SSL_CTX_free(self.context!)
			}
			
			// Finally, finish cleanup...
			ERR_free_strings()
			EVP_cleanup()
			
		#else
			
			// Shutdown and then free SSL pointer...
			if self.context != nil {
				SSLClose(self.context!)
			}
			
		#endif
	}
	
	///
	/// Processing on acceptance from a listening socket
	///
	/// - Parameter socket:	The connected Socket instance.
	///
	public func onAccept(socket: Socket) throws {
		
		// If the new socket doesn't have a delegate, create one using self...
		if socket.delegate == nil {
			
			let delegate = try SSLService(with: self)
			socket.delegate = delegate
			try socket.delegate?.onAccept(socket: socket)
			
		} else {
			
			#if os(Linux)
				
				// Prepare the connection...
				let sslConnect = try prepareConnection(socket: socket)
				
				// Start the handshake...
				let rc = SSL_accept(sslConnect)
				if rc <= 0 {
					
					try self.throwLastError(source: "SSL_accept")
				}
				
			#else
				
				// Prepare the connection...
				try prepareConnection(socket: socket)
				
			#endif
			
			try self.verifyConnection()
		}
	}
	
	///
	/// Processing on connection to a listening socket
	///
	/// - Parameter socket:	The connected Socket instance.
	///
	public func onConnect(socket: Socket) throws {
		
		#if os(Linux)
			
			// Prepare the connection...
			let sslConnect = try prepareConnection(socket: socket)
			
			// Start the handshake...
			let rc = SSL_connect(sslConnect)
			if rc <= 0 {
				
				try self.throwLastError(source: "SSL_connect")
			}
			
		#else
			
			// Prepare the connection...
			try prepareConnection(socket: socket)
			
		#endif
		
		// Verify the connection...
		try self.verifyConnection()
	}
	
	///
	/// Low level writer
	///
	/// - Parameters:
	///		- buffer:		Buffer pointer.
	///		- bufSize:		Size of the buffer.
	///
	///	- Returns the number of bytes written. Zero indicates SSL shutdown, less than zero indicates error.
	///
	public func send(buffer: UnsafeRawPointer!, bufSize: Int) throws -> Int {
		
		#if os(Linux)
			
			guard let sslConnect = self.cSSL else {
				
				let reason = "ERROR: SSL_write, code: \(ECONNABORTED), reason: Unable to reference connection)"
				throw SSLError.fail(Int(ECONNABORTED), reason)
			}
			
<<<<<<< HEAD
			try self.throwLastError(source: "SSL_write")
			return 0
		}
		return Int(rc)
=======
			let rc = SSL_write(sslConnect, buffer, Int32(bufSize))
			if rc < 0 {
				
				try self.throwLastError(source: "SSL_write")
				return 0
			}
			return Int(rc)
			
		#else
			
			guard let sslContext = self.context else {
				
				let reason = "ERROR: SSL_write, code: \(ECONNABORTED), reason: Unable to reference connection)"
				throw SSLError.fail(Int(ECONNABORTED), reason)
			}
			
			var processed = 0
			let status: OSStatus = SSLWrite(sslContext, buffer, bufSize, &processed)
			if status != errSecSuccess && status != errSSLWouldBlock {
				
				try self.throwLastError(source: "SSL_write", err: status)
			}
			return processed
			
		#endif
>>>>>>> 9cb75f60
	}
	
	///
	/// Low level reader
	///
	/// - Parameters:
	///		- buffer:		Buffer pointer.
	///		- bufSize:		Size of the buffer.
	///
	///	- Returns: the number of bytes read. Zero indicates SSL shutdown or in the case of a non-blocking socket, no data available for reading, less than zero indicates error.
	///
	public func recv(buffer: UnsafeMutableRawPointer, bufSize: Int) throws -> Int {
		
		#if os(Linux)
			
			guard let sslConnect = self.cSSL else {
				
				let reason = "ERROR: SSL_read, code: \(ECONNABORTED), reason: Unable to reference connection)"
				throw SSLError.fail(Int(ECONNABORTED), reason)
			}
			
<<<<<<< HEAD
			try self.throwLastError(source: "SSL_read")
			return 0
		}
		return Int(rc)
=======
			let rc = SSL_read(sslConnect, buffer, Int32(bufSize))
			if rc < 0 {
				
				try self.throwLastError(source: "SSL_read")
				return 0
			}
			return Int(rc)
			
		#else
			
			guard let sslContext = self.context else {
				
				let reason = "ERROR: SSLRead, code: \(ECONNABORTED), reason: Unable to reference connection)"
				throw SSLError.fail(Int(ECONNABORTED), reason)
			}
			
			var processed = 0
			let status: OSStatus = SSLRead(sslContext, buffer, bufSize, &processed)
			if status != errSecSuccess && status != errSSLWouldBlock {
				
				try self.throwLastError(source: "SSLRead", err: status)
			}
			
			return processed
			
		#endif
>>>>>>> 9cb75f60
	}
	
	// MARK: Private Methods
	
	///
	/// Validate configuration
	///
	/// - Parameter configuration:	Configuration to validate.
	///
	private func validate(configuration: Configuration) throws {
		
		#if os(Linux)
			
			// If we're using self-signed certs, we only require a certificate and key...
			if configuration.certsAreSelfSigned {
				
				if configuration.certificateFilePath == nil || configuration.keyFilePath == nil {
					
					throw SSLError.fail(Int(ENOENT), "Certificate and/or key file not specified.")
				}
				
			} else {
				
				// If we don't have a certificate chain file, we require the following...
				if configuration.certificateChainFilePath == nil {
					
					// Need a CA certificate (file or directory)...
					if configuration.caCertificateFilePath == nil && configuration.caCertificateDirPath == nil {
						
						throw SSLError.fail(Int(ENOENT), "CA Certificate not specified.")
					}
					
					// Also need a certificate file and key file...
					if configuration.certificateFilePath == nil || configuration.keyFilePath == nil {
						
						throw SSLError.fail(Int(ENOENT), "Certificate and/or key file not specified.")
					}
				}
			}
			
		#else
			
			// On macOS and friends, we currently only support PKCS12 formatted certificate chain file...
			//	- Note: This is regardless of whether it's self-signed or not.
			if configuration.certificateChainFilePath == nil {
				
				throw SSLError.fail(Int(ENOENT), "PKCS12 file not specified.")
			}
			
		#endif
		
		// Now check if what's specified actually exists...
		// See if we've got everything...
		//	- First the CA...
		if let caFile = configuration.caCertificateFilePath {
			
			if !FileManager.default.fileExists(atPath: caFile) {
				
				throw SSLError.fail(Int(ENOENT), "CA Certificate doesn't exist in current directory.")
			}
		}
		
		if let caPath = configuration.caCertificateDirPath {
			
			var isDir: ObjCBool = false
			if !FileManager.default.fileExists(atPath: caPath, isDirectory: &isDir) {
				
				throw SSLError.fail(Int(ENOENT), "CA Certificate directory path doesn't exist.")
			}
			#if os(Linux)
				if !isDir {
					
					throw SSLError.fail(Int(ENOENT), "CA Certificate directory path doesn't specify a directory.")
				}
			#else
				if !isDir.boolValue {
					
					throw SSLError.fail(Int(ENOENT), "CA Certificate directory path doesn't specify a directory.")
				}
			#endif
		}
		
		//	- Then the certificate file...
		if let certFilePath = configuration.certificateFilePath {
			
			if !FileManager.default.fileExists(atPath: certFilePath) {
				
				throw SSLError.fail(Int(ENOENT), "Certificate doesn't exist at specified path.")
			}
		}
		
		//	- Now the key file...
		if let keyFilePath = configuration.keyFilePath {
			
			if !FileManager.default.fileExists(atPath: keyFilePath) {
				
				throw SSLError.fail(Int(ENOENT), "Key file doesn't exist at specified path.")
			}
		}
		
		//	- Finally, if present, the certificate chain path...
		if let chainPath = configuration.certificateChainFilePath {
			
			if !FileManager.default.fileExists(atPath: chainPath) {
				
				throw SSLError.fail(Int(ENOENT), "Certificate chain doesn't exist at specified path.")
			}
		}
	}
	
	///
	/// Prepare the context.
	///
	private func prepareContext() throws {
		
		#if os(Linux)
			
			// Make sure we've got the method to use...
			guard let method = self.method else {
				
				let reason = "ERROR: Unable to reference SSL method."
				throw SSLError.fail(Int(ENOMEM), reason)
			}
			
<<<<<<< HEAD
			let reason = "ERROR: Unable to create SSL context."
			throw SSLError.fail(Int(ENOMEM), reason)
		}
		
		// Handle the stuff common to both client and server...
		SSL_CTX_set_cipher_list(context, self.configuration.cipherSuite)
		if self.configuration.certsAreSelfSigned {
			SSL_CTX_set_verify(context, SSL_VERIFY_NONE, nil)
		}
		SSL_CTX_set_verify_depth(context, DEFAULT_VERIFY_DEPTH)
		
		// Then handle the client/server specific stuff...
		if !self.isServer {
=======
			// Now we can create the context...
			self.context = SSL_CTX_new(method)
>>>>>>> 9cb75f60
			
			guard let context = self.context else {
				
				let reason = "ERROR: Unable to create SSL context."
				throw SSLError.fail(Int(ENOMEM), reason)
			}
			
			// Handle the stuff common to both client and server...
			SSL_CTX_set_cipher_list(context, self.configuration.cipherSuite)
			if self.configuration.certsAreSelfSigned {
				SSL_CTX_set_verify(context, SSL_VERIFY_NONE, nil)
			}
			SSL_CTX_set_verify_depth(context, DEFAULT_VERIFY_DEPTH)
			
			// Then handle the client/server specific stuff...
			if !self.isServer {
				
				SSL_CTX_ctrl(context, SSL_CTRL_OPTIONS, SSL_OP_NO_SSLv2 | SSL_OP_NO_SSLv3 | SSL_OP_NO_COMPRESSION, nil)
			}
			
			// Now configure the rest...
			//	Note: We've already verified the configuration, so we've at least got the minimum requirements.
			// 	- First process the CA certificate(s) if any...
			var rc: Int32 = 0
			if configuration.caCertificateFilePath != nil || configuration.caCertificateDirPath != nil {
				
				let caFile = self.configuration.caCertificateFilePath
				let caPath = self.configuration.caCertificateDirPath
				
				rc = SSL_CTX_load_verify_locations(context, caFile, caPath)
				if rc <= 0 {
					
					try self.throwLastError(source: "CA Certificate file/dir")
				}
			}
			
			//	- Then the app certificate...
			if let certFilePath = self.configuration.certificateFilePath {
				
				rc = SSL_CTX_use_certificate_file(context, certFilePath, SSL_FILETYPE_PEM)
				if rc <= 0 {
					
					try self.throwLastError(source: "Certificate")
				}
			}
			
			//	- An' the corresponding Private key file...
			if let keyFilePath = self.configuration.keyFilePath {
				
				rc = SSL_CTX_use_PrivateKey_file(context, keyFilePath, SSL_FILETYPE_PEM)
				if rc <= 0 {
					
					try self.throwLastError(source: "Key file")
				}
				
				// Check it for consistency...
				rc = SSL_CTX_check_private_key(context)
				if rc <= 0 {
					
					try self.throwLastError(source: "Check private key")
				}
			}
			
			//	- Finally, if present, the certificate chain path...
			if let chainPath = configuration.certificateChainFilePath {
				
				rc = SSL_CTX_use_certificate_chain_file(context, chainPath)
				if rc <= 0 {
					
					try self.throwLastError(source: "Certificate chain file")
				}
			}
			
		#else
			
			//	Note: We've already verified the configuration, so we've at least got the minimum requirements.
			
			//	- Must have certificate chain path...
			if let chainPath = configuration.certificateChainFilePath {
				
				guard NSData(contentsOfFile: chainPath) != nil else {
					
					let reason = "ERROR: Error reading PKCS12 file"
					throw SSLError.fail(Int(ENOENT),reason)
				}
				
			} else {
				
				let reason = "ERROR: Error reading PKCS12 file"
				throw SSLError.fail(Int(ENOENT),reason)
			}
			
			// Create the context...
			let protocolSide: SSLProtocolSide = self.isServer ? .serverSide : .clientSide
			self.context = SSLCreateContext(kCFAllocatorDefault, protocolSide, SSLConnectionType.streamType)
			guard let sslContext = self.context else {
				
				let reason = "ERROR: Unable to create SSL context."
				throw SSLError.fail(Int(ENOMEM), reason)
			}
			
			// Now prepare it...
			SSLSetIOFuncs(sslContext, sslReadCallback, sslWriteCallback)
			
			// Ensure we've got the certificates...
			guard let certFile = configuration.certificateChainFilePath else {
				
				let reason = "ERROR: No PKCS12 file"
				throw SSLError.fail(Int(ENOENT),reason)
			}
			
			// Now load them...
			var status: OSStatus
			guard let p12Data = NSData(contentsOfFile: certFile) else {
				
				let reason = "ERROR: Error reading PKCS12 file"
				throw SSLError.fail(Int(ENOENT),reason)
			}
			
			// Create key dictionary for reading p12 file...
			guard let passwd: String = self.configuration.password else {
				
				let reason = "ERROR: No password for PKCS12 file"
				throw SSLError.fail(Int(ENOENT),reason)
			}
			let key: NSString = kSecImportExportPassphrase as NSString
			let options: NSDictionary = [key: passwd as AnyObject]
			
			var items: CFArray? = nil
			
			// Import the PKCS12 file...
			status = SecPKCS12Import(p12Data, options, &items)
			if status != errSecSuccess {
				
				try self.throwLastError(source: "SecPKCS12Import", err: status)
			}
			
			// Now extract what we need...
			let newArray = items! as [AnyObject] as NSArray
			let dictionary = newArray.object(at: 0)
			
			//	- Identity reference...
			var secIdentityRef = (dictionary as AnyObject).value(forKey: kSecImportItemKeyID as String)
			secIdentityRef = (dictionary as AnyObject).value(forKey: "identity")
			guard let secIdentity = secIdentityRef else {
				
				let reason = "ERROR: Can't extract identity."
				throw SSLError.fail(Int(ENOENT),reason)
			}
			
			var certs = [secIdentity]
			var ccerts: Array<SecCertificate> = (dictionary as AnyObject).value(forKey: kSecImportItemCertChain as String) as! Array<SecCertificate>
			for i in 1 ..< ccerts.count {
				
				certs += [ccerts[i] as AnyObject]
			}
			
			status = SSLSetCertificate(sslContext, certs as CFArray)
			if status != errSecSuccess {
				
				try self.throwLastError(source: "SSLSetCertificate", err: status)
			}
			
			
			let cipherlist = configuration.cipherSuite.components(separatedBy: ",")
			let eSize = cipherlist.count * MemoryLayout<SSLCipherSuite>.size
			let eCipherSuites : UnsafeMutablePointer<SSLCipherSuite> = UnsafeMutablePointer.allocate(capacity: eSize)
			for i in 0..<cipherlist.count {
				
				eCipherSuites.advanced(by: i).pointee = UInt32(cipherlist[i] , radix: 16)!
			}
			status = SSLSetEnabledCiphers(sslContext, eCipherSuites, cipherlist.count)
			if status != errSecSuccess {
				
				try self.throwLastError(source: "SSLSetConnection", err: status)
			}
			
		#endif
	}
	
#if os(Linux)
	
	///
	/// Prepare the connection for either server or client use.
	///
	/// - Parameter socket:	The connected Socket instance.
	///
	/// - Returns: `UnsafeMutablePointer` to the SSL connection.
	///
	private func prepareConnection(socket: Socket) throws -> UnsafeMutablePointer<SSL> {
	
		// Make sure our context is valid...
		guard let context = self.context else {
	
		let reason = "ERROR: Unable to access SSL context."
			throw SSLError.fail(Int(EFAULT), reason)
		}
	
		// Now create the connection...
		self.cSSL = SSL_new(context)
	
		guard let sslConnect = self.cSSL else {
	
		let reason = "ERROR: Unable to create SSL connection."
			throw SSLError.fail(Int(EFAULT), reason)
		}
	
		// Set the socket file descriptor...
		SSL_set_fd(sslConnect, socket.socketfd)
	
		return sslConnect
	}
	
#else
	
	///
	/// Prepare the connection for either server or client use.
	///
	/// - Parameter socket:	The connected Socket instance.
	///
	private func prepareConnection(socket: Socket) throws {
		
		// Make sure we've got a context...
		guard let sslContext = self.context else {
			
			let reason = "ERROR: Unable to access SSL context."
			throw SSLError.fail(Int(EFAULT), reason)
		}
		
		// Set the socket file descriptor as our connection data...
		self.socketPtr.pointee = socket.socketfd
		
		var status: OSStatus = SSLSetConnection(sslContext, self.socketPtr)
		if status != errSecSuccess {
			
			try self.throwLastError(source: "SSLSetConnection", err: status)
		}
		
		repeat {
			
			status = SSLHandshake(sslContext)
			
		} while status == errSSLWouldBlock
		
		if status != errSecSuccess {
			
			try self.throwLastError(source: "SSLHandshake", err: status)
		}
	}
	
#endif
	
	///
	/// Do connection verification
	///
	private func verifyConnection() throws {
		
		// Skip the verification if we're using self-signed certs and we're a server...
		if self.configuration.certsAreSelfSigned && self.isServer {
			return
		}
		
		// @FIXME: No standard verification on macOS yet...
		
		#if os(Linux)
			
			// Standard Linux verification...
			guard let sslConnect = self.cSSL else {
				
				let reason = "ERROR: verifyConnection, code: \(ECONNABORTED), reason: Unable to reference connection)"
				throw SSLError.fail(Int(ECONNABORTED), reason)
			}
			
			if SSL_get_peer_certificate(sslConnect) != nil {
				
				let rc = SSL_get_verify_result(sslConnect)
				switch rc {
					
				case Int(X509_V_OK):
					return
				case Int(X509_V_ERR_UNABLE_TO_GET_ISSUER_CERT), Int(X509_V_ERR_UNABLE_TO_GET_ISSUER_CERT_LOCALLY):
					if self.configuration.certsAreSelfSigned {
						return
					}
				default:
					break
				}
				
				// If we're here, we've got an error...
				let reason = "ERROR: verifyConnection, code: \(rc), reason: Unable to verify presented peer certificate."
				throw SSLError.fail(Int(ECONNABORTED), reason)
				
			}
			
<<<<<<< HEAD
			// If we're here, we've got an error...
			let reason = "ERROR: verifyConnection, code: \(rc), reason: Unable to verify presented peer certificate."
			throw SSLError.fail(Int(ECONNABORTED), reason)
			
		}
		
		// If we're a client, we need to see the certificate and verify it...
		//	Otherwise, if we're a server we may or may not be presented one. If we get one however, we must verify it...
		if !self.isServer {
=======
			// If we're a client, we need to see the certificate and verify it...
			//	Otherwise, if we're a server we may or may not be presented one. If we get one however, we must verify it...
			if !self.isServer {
				
				let reason = "ERROR: verifyConnection, code: \(ECONNABORTED), reason: Peer certificate was not presented."
				throw SSLError.fail(Int(ECONNABORTED), reason)
			}
			
		#endif
		
		if let callback = self.verifyCallback {
>>>>>>> 9cb75f60
			
			let (passed, failReason) = callback(self)
			if passed {
				return
			}
			
			let reason = failReason ?? "Unknown verification failure"
			throw SSLError.fail(Int(EFAULT), "ERROR: " + reason)
		}
	}
	
	///
	/// Throws the last error encountered.
	///
	/// - Parameters:
	///		- source: 	The string describing the error.
	///		- err:		On `macOS`, the error code, *unused* on `Linux`.
	///
	///	- Returns:		Throws an exception.  On `Linux`, however, if `ERR_get_error()` returns a zero (0), this function simply returns indicating no error.
	///
	private func throwLastError(source: String, err: OSStatus = 0) throws {
		
<<<<<<< HEAD
		let err = ERR_get_error()
		
		// If we don't get an error back, there's no error so just return...
		if err == 0 {
			return
		}
=======
>>>>>>> 9cb75f60
		var errorString: String
		
		#if os(Linux)
			
			let err = ERR_get_error()
			
			// Don't throw an error if the err code comes back as a zero...
			//	- This indicates no error found, so just return...
			if err == 0 {
				return
			}
			
			if let errorStr = ERR_reason_error_string(err) {
				errorString = String(validatingUTF8: errorStr)!
			} else {
				errorString = "Could not determine error reason."
			}
			
		#else
			
			if let val = SecureTransportErrors[err] {
				errorString = val
			} else {
				errorString = "Could not determine error reason."
			}
			
		#endif
		
		let reason = "ERROR: \(source), code: \(err), reason: \(errorString)"
		throw SSLError.fail(Int(err), reason)
	}
}

#if !os(Linux)
	
	///
	/// SSL Read Callback
	///
	/// - Parameters:
	///		- connection:	The connection to read from (contains pointer to active Socket object).
	///		- data:			The area for the returned data.
	///		- dataLength:	The amount of data to read.
	///
	/// - Returns:			The `OSStatus` reflecting the result of the call.
	///
	private func sslReadCallback(connection: SSLConnectionRef, data: UnsafeMutableRawPointer, dataLength: UnsafeMutablePointer<Int>) -> OSStatus {
		
		// Extract the socket descriptor from the context...
		let socketfd = connection.assumingMemoryBound(to: Int32.self).pointee
		
		// Now the bytes to read...
		let bytesRequested = dataLength.pointee
		
		// Read the data from the socket...
		let bytesRead = read(socketfd, data, bytesRequested)
		if bytesRead > 0 {
			
			dataLength.initialize(to: bytesRead)
			if bytesRequested > bytesRead {
				
				return OSStatus(errSSLWouldBlock)
				
			} else {
				
				return noErr
			}
			
		} else if bytesRead == 0 {
			
			dataLength.initialize(to: 0)
			return OSStatus(errSSLClosedGraceful)
			
		} else {
			
			dataLength.initialize(to: 0)
			
			switch errno {
				
			case ENOENT:
				return OSStatus(errSSLClosedGraceful)
			case EAGAIN:
				return OSStatus(errSSLWouldBlock)
			case ECONNRESET:
				return OSStatus(errSSLClosedAbort)
			default:
				return OSStatus(errSecIO)
			}
			
		}
		
	}
	
	///
	/// SSL Write Callback
	///
	/// - Parameters:
	///		- connection:	The connection to write to (contains pointer to active Socket object).
	///		- data:			The data to be written.
	///		- dataLength:	The amount of data to be written.
	///
	/// - Returns:			The `OSStatus` reflecting the result of the call.
	///
	private func sslWriteCallback(connection: SSLConnectionRef, data: UnsafeRawPointer, dataLength: UnsafeMutablePointer<Int>) -> OSStatus {
		
		// Extract the socket descriptor from the context...
		let socketfd = connection.assumingMemoryBound(to: Int32.self).pointee
		
		// Now the bytes to read...
		let bytesToWrite = dataLength.pointee
		
		// Write to the socket...
		let bytesWritten = write(socketfd, data, bytesToWrite)
		if bytesWritten > 0 {
			
			dataLength.initialize(to: bytesWritten)
			if bytesToWrite > bytesWritten {
				
				return Int32(errSSLWouldBlock)
				
			} else {
				
				return noErr
			}
			
		} else if bytesWritten == 0 {
			
			dataLength.initialize(to: 0)
			return OSStatus(errSSLClosedGraceful)
			
		} else {
			
			dataLength.initialize(to: 0)
			
			if errno == EAGAIN {
				
				return OSStatus(errSSLWouldBlock)
				
			} else {
				
				return OSStatus(errSecIO)
			}
		}
	}
	
#endif<|MERGE_RESOLUTION|>--- conflicted
+++ resolved
@@ -402,38 +402,10 @@
 				throw SSLError.fail(Int(ECONNABORTED), reason)
 			}
 			
-<<<<<<< HEAD
 			try self.throwLastError(source: "SSL_write")
 			return 0
 		}
 		return Int(rc)
-=======
-			let rc = SSL_write(sslConnect, buffer, Int32(bufSize))
-			if rc < 0 {
-				
-				try self.throwLastError(source: "SSL_write")
-				return 0
-			}
-			return Int(rc)
-			
-		#else
-			
-			guard let sslContext = self.context else {
-				
-				let reason = "ERROR: SSL_write, code: \(ECONNABORTED), reason: Unable to reference connection)"
-				throw SSLError.fail(Int(ECONNABORTED), reason)
-			}
-			
-			var processed = 0
-			let status: OSStatus = SSLWrite(sslContext, buffer, bufSize, &processed)
-			if status != errSecSuccess && status != errSSLWouldBlock {
-				
-				try self.throwLastError(source: "SSL_write", err: status)
-			}
-			return processed
-			
-		#endif
->>>>>>> 9cb75f60
 	}
 	
 	///
@@ -455,39 +427,10 @@
 				throw SSLError.fail(Int(ECONNABORTED), reason)
 			}
 			
-<<<<<<< HEAD
 			try self.throwLastError(source: "SSL_read")
 			return 0
 		}
 		return Int(rc)
-=======
-			let rc = SSL_read(sslConnect, buffer, Int32(bufSize))
-			if rc < 0 {
-				
-				try self.throwLastError(source: "SSL_read")
-				return 0
-			}
-			return Int(rc)
-			
-		#else
-			
-			guard let sslContext = self.context else {
-				
-				let reason = "ERROR: SSLRead, code: \(ECONNABORTED), reason: Unable to reference connection)"
-				throw SSLError.fail(Int(ECONNABORTED), reason)
-			}
-			
-			var processed = 0
-			let status: OSStatus = SSLRead(sslContext, buffer, bufSize, &processed)
-			if status != errSecSuccess && status != errSSLWouldBlock {
-				
-				try self.throwLastError(source: "SSLRead", err: status)
-			}
-			
-			return processed
-			
-		#endif
->>>>>>> 9cb75f60
 	}
 	
 	// MARK: Private Methods
@@ -612,7 +555,6 @@
 				throw SSLError.fail(Int(ENOMEM), reason)
 			}
 			
-<<<<<<< HEAD
 			let reason = "ERROR: Unable to create SSL context."
 			throw SSLError.fail(Int(ENOMEM), reason)
 		}
@@ -626,10 +568,6 @@
 		
 		// Then handle the client/server specific stuff...
 		if !self.isServer {
-=======
-			// Now we can create the context...
-			self.context = SSL_CTX_new(method)
->>>>>>> 9cb75f60
 			
 			guard let context = self.context else {
 				
@@ -924,7 +862,6 @@
 				
 			}
 			
-<<<<<<< HEAD
 			// If we're here, we've got an error...
 			let reason = "ERROR: verifyConnection, code: \(rc), reason: Unable to verify presented peer certificate."
 			throw SSLError.fail(Int(ECONNABORTED), reason)
@@ -934,19 +871,6 @@
 		// If we're a client, we need to see the certificate and verify it...
 		//	Otherwise, if we're a server we may or may not be presented one. If we get one however, we must verify it...
 		if !self.isServer {
-=======
-			// If we're a client, we need to see the certificate and verify it...
-			//	Otherwise, if we're a server we may or may not be presented one. If we get one however, we must verify it...
-			if !self.isServer {
-				
-				let reason = "ERROR: verifyConnection, code: \(ECONNABORTED), reason: Peer certificate was not presented."
-				throw SSLError.fail(Int(ECONNABORTED), reason)
-			}
-			
-		#endif
-		
-		if let callback = self.verifyCallback {
->>>>>>> 9cb75f60
 			
 			let (passed, failReason) = callback(self)
 			if passed {
@@ -969,15 +893,12 @@
 	///
 	private func throwLastError(source: String, err: OSStatus = 0) throws {
 		
-<<<<<<< HEAD
 		let err = ERR_get_error()
 		
 		// If we don't get an error back, there's no error so just return...
 		if err == 0 {
 			return
 		}
-=======
->>>>>>> 9cb75f60
 		var errorString: String
 		
 		#if os(Linux)
